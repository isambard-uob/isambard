import unittest
import itertools
import os
import random
import numpy

<<<<<<< HEAD
import isambard
from ampal import convert_pdb_to_ampal
from ampal.protein import Polypeptide
from ampal.analyse_protein import measure_torsion_angles
from ampal.secondary_structure.helix import Helix
from tools.geometry import distance
=======
import isambard_dev as isambard
>>>>>>> 8c6190f7
from unit_tests.random_isambard_objects import random_angles, random_floats


class PolypeptideStructuralValidationTestCase(unittest.TestCase):
    """ Tests for the valid_backbone_distance method of Polypeptide class. """
    def setUp(self):
        test_files = [os.path.join(os.path.dirname(isambard.__file__), 'unit_tests', 'testing_files', x)
                      for x in ['1ek9.pdb', '2ht0.pdb', '3qy1.pdb']]
        test_structures = [isambard.ampal.convert_pdb_to_ampal(x) for x in test_files]
        self.test_polypeptides = [
            p for p in itertools.chain(*test_structures) if type(p) == isambard.ampal.Polypeptide]

    def test_valid_distances_testing_files(self):
        # checks for valid bond distances in testing files.
        valid_distances = [p.valid_backbone_bond_lengths() for p in self.test_polypeptides]
        self.assertTrue(all(valid_distances))

    def test_invalid_distance_natural(self):
        polypeptides = self.test_polypeptides[:]
        # translate random monomer
        for p in polypeptides:
            p[random.choice(range(1, len(p)))].translate([0, 0, 10])
            self.assertFalse(p.valid_backbone_bond_lengths())

    def test_valid_angles_testing_files(self):
        # checks for valid bond angles in testing files.
        valid_angles = [p.valid_backbone_bond_angles() for p in self.test_polypeptides]
        self.assertTrue(all(valid_angles))

    def test_invalid_helix(self):
        h1 = isambard.specifications.Helix()
        h2 = isambard.specifications.Helix()
        h1.extend(h2)
        self.assertFalse(h1.valid_backbone_bond_lengths())
        self.assertFalse(h1.valid_backbone_bond_angles())


class PolypeptideJoinTestCase(unittest.TestCase):
    def setUp(self):
        self.num_tests = 10
        self.torsion_angles = [random_angles(n=3, min_val=-179, max_val=180) for _ in range(self.num_tests)]
        self.peptide_bond_lengths = random_floats(n=self.num_tests, min_val=1, max_val=3)

    def test_c_join_helices(self):
        tests = []
        for omega, phi, psi in self.torsion_angles:
            len_h1 = 3
            h1 = isambard.specifications.Helix(aa=len_h1)
            h2 = isambard.specifications.Helix(aa=len_h1)
            h1.c_join(h2, psi=psi, phi=phi, omega=omega)
            measured_torsion_angles = isambard.analyse_protein.measure_torsion_angles(h1)
            measured_omega, measured_phi = measured_torsion_angles[len_h1][:2]
            measured_psi = measured_torsion_angles[len_h1 - 1][2]
            tests.append(numpy.allclose([measured_omega, measured_phi, measured_psi], [omega, phi, psi]))
        self.assertTrue(all(tests))

    def test_n_join_helices(self):
        tests = []
        for omega, phi, psi in self.torsion_angles:
            len_h1 = 3
            h1 = isambard.specifications.Helix(aa=len_h1)
            h2 = isambard.specifications.Helix(aa=len_h1)
            h1.n_join(h2, psi=psi, phi=phi, omega=omega)
            measured_torsion_angles = isambard.analyse_protein.measure_torsion_angles(h1)
            measured_omega, measured_phi = measured_torsion_angles[len_h1][:2]
            measured_psi = measured_torsion_angles[len_h1 - 1][2]
            tests.append(numpy.allclose([measured_omega, measured_phi, measured_psi], [omega, phi, psi]))
        self.assertTrue(all(tests))

    def test_c_join_residue_recursive(self):
        tests = []
        h = isambard.specifications.Helix(aa=1)
        for omega, phi, psi in self.torsion_angles:
            h2 = isambard.specifications.Helix(aa=1)
            h.c_join(h2, psi=psi, phi=phi, omega=omega)
            measured_torsion_angles = isambard.analyse_protein.measure_torsion_angles(h)
            measured_omega, measured_phi = measured_torsion_angles[-1][:2]
            measured_psi = measured_torsion_angles[-2][2]
            tests.append(numpy.allclose([measured_omega, measured_phi, measured_psi], [omega, phi, psi]))
        self.assertTrue(all(tests))

    def test_n_join_residue_recursive(self):
        tests = []
        h = isambard.specifications.Helix(aa=1)
        for omega, phi, psi in self.torsion_angles:
            h2 = isambard.specifications.Helix(aa=1)
            h.n_join(h2, psi=psi, phi=phi, omega=omega)
            measured_torsion_angles = isambard.analyse_protein.measure_torsion_angles(h)
            measured_omega, measured_phi = measured_torsion_angles[1][:2]
            measured_psi = measured_torsion_angles[0][2]
            tests.append(numpy.allclose([measured_omega, measured_phi, measured_psi], [omega, phi, psi]))
        self.assertTrue(all(tests))

    def test_c_join_bond_length(self):
        bond_lengths = []
        for i in range(self.num_tests):
            omega, phi, psi = self.torsion_angles[i]
            h1 = isambard.specifications.Helix(aa=1)
            h2 = isambard.specifications.Helix(aa=1)
            h1.c_join(h2, psi=psi, phi=phi, omega=omega, c_n_length=self.peptide_bond_lengths[i])
            bond_lengths.append(isambard.geometry.distance(h1[0]['C'], h1[1]['N']))
        at = numpy.allclose(bond_lengths, self.peptide_bond_lengths)
        self.assertTrue(at)

    def test_n_join_bond_length(self):
        bond_lengths = []
        for i in range(self.num_tests):
            omega, phi, psi = self.torsion_angles[i]
            h1 = isambard.specifications.Helix(aa=1)
            h2 = isambard.specifications.Helix(aa=1)
            h1.n_join(h2, psi=psi, phi=phi, omega=omega, c_n_length=self.peptide_bond_lengths[i])
            bond_lengths.append(isambard.geometry.distance(h1[0]['C'], h1[1]['N']))
        at = numpy.allclose(bond_lengths, self.peptide_bond_lengths)
        self.assertTrue(at)

    def test_valid_bond_lengths_and_angles_c_join(self):
        h = isambard.specifications.Helix(aa=1)
        for omega, phi, psi in self.torsion_angles:
            h2 = isambard.specifications.Helix(aa=1)
            h.c_join(h2, psi=psi, phi=phi, omega=omega)
            self.assertTrue(h.valid_backbone_bond_angles())
            self.assertTrue(h.valid_backbone_bond_lengths())

    def test_valid_bond_lengths_and_angles_n_join(self):
        h = isambard.specifications.Helix(aa=1)
        for omega, phi, psi in self.torsion_angles:
            h2 = isambard.specifications.Helix(aa=1)
            h.n_join(h2, psi=psi, phi=phi, omega=omega)
            self.assertTrue(h.valid_backbone_bond_angles())
            self.assertTrue(h.valid_backbone_bond_lengths())

__author__ = 'Jack W. Heal'<|MERGE_RESOLUTION|>--- conflicted
+++ resolved
@@ -4,16 +4,7 @@
 import random
 import numpy
 
-<<<<<<< HEAD
 import isambard
-from ampal import convert_pdb_to_ampal
-from ampal.protein import Polypeptide
-from ampal.analyse_protein import measure_torsion_angles
-from ampal.secondary_structure.helix import Helix
-from tools.geometry import distance
-=======
-import isambard_dev as isambard
->>>>>>> 8c6190f7
 from unit_tests.random_isambard_objects import random_angles, random_floats
 
 
